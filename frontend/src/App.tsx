--- conflicted
+++ resolved
@@ -6,187 +6,6 @@
 import ProtectedRoute from './components/ProtectedRoute'
 
 function App() {
-<<<<<<< HEAD
-  const editorRef = useRef<EditorContainer | null>(null)
-  const [imagePrompt, setImagePrompt] = useState('')
-  const [saving, setSaving] = useState<'idle' | 'saving' | 'ok' | 'err'>('idle')
-  const [generating, setGenerating] = useState<'idle' | 'pending' | 'ok' | 'err'>('idle')
-
-  const schema = useMemo(() => {
-    const s = new Schema()
-    s.register(AffineSchemas).register(__unstableSchemas)
-    return s
-  }, [])
-
-  const workspace = useMemo(() => new Workspace({ id: 'local', schema }), [schema])
-  const [page, setPage] = useState<Page | null>(null)
-  const saveTimer = useRef<number | null>(null)
-  const bootedRef = useRef(false)
-
-  useEffect(() => {
-    if (bootedRef.current) return
-    bootedRef.current = true
-    const boot = async () => {
-      let hasRemoteUpdate = false
-      try {
-        const userId = getUserId()
-        const loadUrl = `${getApiBase()}/api/load?userId=${encodeURIComponent(userId)}`
-        const rsp = await fetch(loadUrl, { cache: 'no-store' })
-        const data = await rsp.json()
-        if (data && data.bundle) {
-          await restoreFromBundle(workspace, data.bundle as PersistedBundle)
-          hasRemoteUpdate = true
-        } else if (data && Array.isArray(data.update) && data.update.length > 0) {
-          Y.applyUpdate(workspace.doc as unknown as Y.Doc, new Uint8Array(data.update))
-          hasRemoteUpdate = true
-        } else {
-          const b64 = localStorage.getItem('palatine:doc_b64')
-          if (b64) {
-            const u8 = base64ToUint8(b64)
-            if (u8 && u8.length > 0) {
-              hasRemoteUpdate = true
-              Y.applyUpdate(workspace.doc as unknown as Y.Doc, u8)
-            }
-          } else {
-            const saved = localStorage.getItem('palatine:doc')
-            if (saved) {
-              try {
-                const data: PersistedDoc = JSON.parse(saved)
-                if (data && data.update) {
-                  hasRemoteUpdate = true
-                  Y.applyUpdate(
-                    workspace.doc as unknown as Y.Doc,
-                    new Uint8Array(Object.values(data.update)),
-                  )
-                }
-              } catch {}
-            }
-          }
-        }
-      } catch (e) {}
-
-      let p: Page | null = null
-      const existing = Array.from(workspace.pages.values())
-
-      if (existing.length > 0) {
-        p = existing[0]
-        await ensurePageReady(p)
-        await ensureEdgelessStructure(p)
-      } else {
-        const desired = workspace.getPage('page0') || workspace.createPage({ id: 'page0' })
-        await desired.load()
-        await ensureEdgelessStructure(desired)
-        p = desired
-      }
-
-      await hydrateMissingBlobs(p)
-      setPage(p)
-    }
-    boot()
-  }, [workspace])
-
-  useEffect(() => {
-    if (!page) return
-    const onUpdate = (update: Uint8Array) => {
-      const payload: PersistedDoc = { workspaceId: workspace.id, pageId: page.id, update }
-      localStorage.setItem('palatine:doc', JSON.stringify(payload))
-      if (saveTimer.current) window.clearTimeout(saveTimer.current)
-      saveTimer.current = window.setTimeout(() => {
-        const snapshot = Y.encodeStateAsUpdate(workspace.doc as unknown as Y.Doc)
-        const b64 = uint8ToBase64(snapshot)
-        localStorage.setItem('palatine:doc_b64', b64)
-      }, 500) as unknown as number
-      const userId = getUserId()
-      apiPost('/api/sync', { userId, update: Array.from(update) }).catch(() => {})
-    }
-    workspace.doc.on('update', onUpdate)
-    const iv = window.setInterval(() => {
-      flushNow(workspace)
-    }, 8000)
-    const onUnload = () => {
-      const userId = getUserId()
-      const bundle = buildBundle(workspace)
-      fetch(`${getApiBase()}/api/flush`, {
-        method: 'POST',
-        headers: {
-          'Content-Type': 'application/json',
-        },
-        body: JSON.stringify({ userId, bundle }),
-        keepalive: true,
-      }).catch(() => {})
-    }
-    window.addEventListener('beforeunload', onUnload)
-    return () => {
-      workspace.doc.off('update', onUpdate)
-      window.clearInterval(iv)
-      window.removeEventListener('beforeunload', onUnload)
-    }
-  }, [page, workspace])
-
-  const mountEditor = useCallback(
-    (node: HTMLDivElement | null) => {
-      if (!node || editorRef.current || !page) return
-      const editor = new EditorContainer()
-      editor.page = page
-      editor.mode = 'edgeless'
-      editor.style.width = '100%'
-      editor.style.height = '100%'
-      node.appendChild(editor)
-      editorRef.current = editor
-    },
-    [page],
-  )
-
-  const handleGenerateImage = async () => {
-    try {
-      setGenerating('pending')
-      const rsp = await apiPost('/api/gen-image', { prompt: imagePrompt })
-      const data = await rsp.json()
-      if (!page) return
-      await ensurePageReady(page)
-      await insertImageBlock(page, data.url)
-      setGenerating('ok')
-      setTimeout(() => setGenerating('idle'), 1200)
-    } catch (e) {
-      setGenerating('pending')
-      const url = await fakeGenerateImage(imagePrompt)
-      if (!page) return
-      await ensurePageReady(page)
-      await insertImageBlock(page, url)
-      setGenerating('ok')
-      setTimeout(() => setGenerating('idle'), 1200)
-    }
-  }
-
-  const flushNow = async (ws: Workspace) => {
-    try {
-      setSaving('saving')
-      const userId = getUserId()
-      const snapshot = buildFullSnapshot(ws.doc as unknown as Y.Doc)
-      const bundle = buildBundle(ws)
-      const rsp = await apiPost('/api/flush', { userId, snapshot: Array.from(snapshot), bundle })
-      if (!rsp.ok) throw new Error('flush failed')
-      setSaving('ok')
-      setTimeout(() => setSaving('idle'), 1200)
-    } catch (e) {
-      setSaving('err')
-      setTimeout(() => setSaving('idle'), 2000)
-    }
-  }
-
-  return (
-    <div className={styles.container}>
-      <div className={styles.topbar}>
-        <input
-          placeholder="Опишите картинку"
-          value={imagePrompt}
-          onChange={(e) => setImagePrompt(e.target.value)}
-        />
-        <button
-          className={styles.primaryBtn}
-          onClick={handleGenerateImage}
-          disabled={generating === 'pending'}
-=======
   const { isAuthenticated, isLoading } = useAuth()
 
   if (isLoading) {
@@ -208,7 +27,6 @@
             textAlign: 'center',
             color: '#374151',
           }}
->>>>>>> 514a292d
         >
           <div
             style={{
@@ -247,129 +65,4 @@
   )
 }
 
-<<<<<<< HEAD
-function uint8ToBase64(u8: Uint8Array): string {
-  let binary = ''
-  const len = u8.byteLength
-  for (let i = 0; i < len; i++) binary += String.fromCharCode(u8[i])
-  return btoa(binary)
-}
-
-function base64ToUint8(b64: string): Uint8Array {
-  try {
-    const binary = atob(b64)
-    const len = binary.length
-    const bytes = new Uint8Array(len)
-    for (let i = 0; i < len; i++) bytes[i] = binary.charCodeAt(i)
-    return bytes
-  } catch {
-    return new Uint8Array()
-  }
-}
-
-async function hydrateMissingBlobs(page: any) {
-  await ensurePageReady(page)
-  const images = page.getBlockByFlavour('affine:image') || []
-  for (const img of images) {
-    const id = img.sourceId
-    const has = await page.blob.get(id)
-    if (!has) {
-      const url = img.caption as string | undefined
-      if (!url) continue
-      try {
-        const isStable = /\/api\/blob\//.test(url)
-        const targetUrl = isStable
-          ? url
-          : `${getApiBase()}/api/proxy-image?url=${encodeURIComponent(url)}`
-        const res = await fetch(targetUrl, { cache: 'no-store' })
-        if (!res.ok) continue
-        const blob = await res.blob()
-        await page.blob.set(blob, id)
-      } catch {}
-    }
-  }
-}
-
-function buildFullSnapshot(doc: Y.Doc): Uint8Array {
-  return Y.encodeStateAsUpdate(doc)
-}
-
-function buildBundle(ws: Workspace): PersistedBundle {
-  const wsUpdate = Y.encodeStateAsUpdate(ws.doc as unknown as Y.Doc)
-  const pages = Array.from(ws.pages.values()).map((p) => {
-    try {
-      const pageDoc = (p as any).spaceDoc as Y.Doc | undefined
-      const update = pageDoc ? Array.from(Y.encodeStateAsUpdate(pageDoc)) : undefined
-      return { id: p.id, update }
-    } catch {
-      return { id: p.id }
-    }
-  })
-  return { ws: Array.from(wsUpdate), pages }
-}
-
-async function restoreFromBundle(ws: Workspace, bundle: PersistedBundle) {
-  try {
-    if (bundle.ws && bundle.ws.length > 0) {
-      Y.applyUpdate(ws.doc as unknown as Y.Doc, new Uint8Array(bundle.ws))
-    }
-    for (const p of bundle.pages) {
-      const page = ws.getPage(p.id) || ws.createPage({ id: p.id })
-      if (p.update && p.update.length > 0) {
-        const pageDoc = page.spaceDoc as unknown as Y.Doc
-        Y.applyUpdate(pageDoc, new Uint8Array(p.update))
-      }
-    }
-  } catch (e) {}
-}
-
-async function apiPost(path: string, body: unknown): Promise<Response> {
-  const url = `${getApiBase()}${path}`
-  return fetch(url, {
-    method: 'POST',
-    headers: {
-      'Content-Type': 'application/json',
-      'x-user-id': getUserId(),
-    },
-    body: JSON.stringify(body ?? {}),
-    cache: 'no-store',
-    mode: 'cors',
-    keepalive: true,
-  })
-}
-
-function getApiBase(): string {
-  const envBase = (import.meta as any).env?.VITE_API_URL as string | undefined
-  if (envBase && !/\bbackend\b/.test(envBase)) return envBase
-  try {
-    const url = new URL(window.location.href)
-    return `${url.protocol}//${url.hostname}:4000`
-  } catch {
-    return 'http://localhost:4000'
-  }
-}
-
-async function ensurePageReady(p: any) {
-  if (p.ready) return
-  if (typeof p.waitForLoaded === 'function') {
-    await p.waitForLoaded()
-  } else {
-    await p.load()
-  }
-}
-
-async function ensureEdgelessStructure(p: any) {
-  await ensurePageReady(p)
-  if (p.root && p.getBlockByFlavour('affine:surface')?.[0]) return
-  const pageBlockId = p.root ? p.root.id : p.addBlock('affine:page')
-  const surface = p.getBlockByFlavour('affine:surface')?.[0]
-  const surfaceId = surface ? surface.id : p.addBlock('affine:surface', {}, pageBlockId)
-  if (!p.getBlockByFlavour('affine:note')?.length) {
-    const noteId = p.addBlock('affine:note', {}, pageBlockId)
-    p.addBlock('affine:paragraph', {}, noteId)
-  }
-  return surfaceId
-}
-=======
-export default App
->>>>>>> 514a292d
+export default App